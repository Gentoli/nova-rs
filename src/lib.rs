--- conflicted
+++ resolved
@@ -27,16 +27,7 @@
 pub mod rhi;
 pub mod settings;
 pub mod shaderpack;
-<<<<<<< HEAD
 pub mod surface;
-
-#[cfg(test)]
-mod tests {
-    #[test]
-    fn it_works() {
-        assert_eq!(2 + 2, 4);
-    }
-}
 
 struct ErrorCode<T>(T, String);
 
@@ -50,7 +41,4 @@
             spirv_cross::ErrorCode::CompilationError(msg) => (T::default(), msg),
         }
     }
-}
-=======
-pub mod surface;
->>>>>>> 6eefcd7a
+}