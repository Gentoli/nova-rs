<<<<<<< HEAD
//! Shaderpack loaders.

use cgmath::Vector2;
use serde::Deserialize;
use std::collections::HashMap;
use std::path::PathBuf;

/// A fully parsed Nova Shaderpack
#[derive(Debug, Clone)]
pub struct ShaderpackData {
    /// The pipelines that this shaderpack specifies.
    pub pipelines: Vec<PipelineCreationInfo>,

    /// The renderpasses that this shaderpack specifies, in submission order.
    pub passes: Vec<RenderPassCreationInfo>,

    /// The materials that this shaderpack specifies.
    pub materials: Vec<MaterialData>,

    /// The resources that this shaderpack specifies.
    pub resources: ShaderpackResourceData,
}

/// Information needed to create a pipeline
#[derive(Debug, Clone, Deserialize)]
#[serde(rename_all = "camelCase")]
pub struct PipelineCreationInfo {
    /// The name of this pipeline.
    pub name: String,

    /// The pipeline that this pipeline inherits from.
    pub parent: Option<String>,

    /// The name of the pass that this pipeline belongs to.
    pub pass: String,

    /// All of the symbols in the shader that are defined by this state.
    pub defines: Vec<String>,

    /// Defines the rasterizer state that's active for this pipeline.
    pub states: Vec<RasterizerState>,

    /// Sets up the vertex fields that Nova will bind to this pipeline.
    pub vertex_fields: Vec<VertexFieldData>,

    /// The stencil buffer operations to perform on the front faces.
    pub front_face: Option<StencilOpState>,

    /// The stencil buffer operations to perform on the back faces.
    pub back_face: Option<StencilOpState>,

    /// The material to use if this one's shaders can't be found.
    pub fallback: Option<String>,

    /// A bias to apply to the depth.
    #[serde(default = "PipelineCreationInfo::default_depth_bias")]
    pub depth_bias: f32,

    /// The depth bias, scaled by slope I guess?
    #[serde(default = "PipelineCreationInfo::default_slope_scaled_depth_bias")]
    pub slope_scaled_depth_bias: f32,

    /// The reference value to use for the stencil test.
    #[serde(default = "PipelineCreationInfo::default_stencil_ref")]
    pub stencil_ref: u32,

    /// The mask to use when reading from the stencil buffer.
    #[serde(default = "PipelineCreationInfo::default_stencil_read_mask")]
    pub stencil_read_mask: u32,

    /// The mask to use when writing to the stencil buffer.
    #[serde(default = "PipelineCreationInfo::default_stencil_write_mask")]
    pub stencil_write_mask: u32,

    /// How to handle MSAA for this state.
    #[serde(default = "PipelineCreationInfo::default_msaa_support")]
    pub msaa_support: MSAASupport,

    /// Decides how the vertices are rendered.
    #[serde(default = "PipelineCreationInfo::default_primitive_mode")]
    pub primitive_mode: PrimitiveTopology,

    /// Where to get the blending factor for the source.
    #[serde(default = "PipelineCreationInfo::default_src_blend_factor")]
    pub src_blend_factor: BlendFactor,

    /// Where to get the blending factor for the destination.
    #[serde(default = "PipelineCreationInfo::default_dst_blend_factor")]
    pub dst_blend_factor: BlendFactor,

    /// How to get the source alpha in a blend.
    #[serde(default = "PipelineCreationInfo::default_alpha_src")]
    pub alpha_src: BlendFactor,

    /// How to get the destination alpha in a blend.
    #[serde(rename = "alphaDest")]
    #[serde(default = "PipelineCreationInfo::default_alpha_dst")]
    pub alpha_dst: BlendFactor,

    /// The function to use for the depth test.
    #[serde(default = "PipelineCreationInfo::default_depth_func")]
    pub depth_func: CompareOp,

    /// The render queue that this pass belongs to.
    /// This may or may not be removed depending on what is actually needed by Nova.
    #[serde(default = "PipelineCreationInfo::default_render_queue")]
    pub render_queue: RenderQueue,

    /// Vertex shader to use.
    #[serde(default = "PipelineCreationInfo::default_vertex_shader")]
    pub vertex_shader: ShaderSource,

    /// Geometry shader to use.
    pub geometry_shader: Option<ShaderSource>,

    /// Tessellation Control shader to use.
    pub tessellation_control_shader: Option<ShaderSource>,

    /// Tessellation Evaluation shader to use.
    pub tessellation_evaluation_shader: Option<ShaderSource>,

    /// Fragment shader to use.
    pub fragment_shader: Option<ShaderSource>,
}

impl PipelineCreationInfo {
    fn default_depth_bias() -> f32 {
        0.0
    }
    fn default_slope_scaled_depth_bias() -> f32 {
        0.0
    }
    fn default_stencil_ref() -> u32 {
        0
    }
    fn default_stencil_read_mask() -> u32 {
        0
    }
    fn default_stencil_write_mask() -> u32 {
        0
    }
    fn default_msaa_support() -> MSAASupport {
        MSAASupport::None
    }
    fn default_primitive_mode() -> PrimitiveTopology {
        PrimitiveTopology::Triangles
    }
    fn default_src_blend_factor() -> BlendFactor {
        BlendFactor::One
    }
    fn default_dst_blend_factor() -> BlendFactor {
        BlendFactor::Zero
    }
    fn default_alpha_src() -> BlendFactor {
        BlendFactor::One
    }
    fn default_alpha_dst() -> BlendFactor {
        BlendFactor::Zero
    }
    fn default_depth_func() -> CompareOp {
        CompareOp::Less
    }
    fn default_render_queue() -> RenderQueue {
        RenderQueue::Opaque
    }
    fn default_vertex_shader() -> ShaderSource {
        ShaderSource {
            filename: PathBuf::from("<NAME_MISSING>"),
            source: Vec::new(),
        }
    }

    /// Merge a shaderpack with a "parent" shaderpack. Unimplemented.
    ///
    /// # Parameters
    ///
    /// - `_other` - Shaderpack to merge with.
    pub fn merge_with_parent(&mut self, _other: &PipelineCreationInfo) -> Self {
        unimplemented!()
    }
=======
//! Loaders for user shaderpacks.
//!
//! There is currently a single entrypoint: [`load_nova_shaderpack`](shaderpack::load_nova_shaderpack).
//! Use this function to load a shaderpack from disk.
//!
//! TOOD(cwfitzgerald): Unify shaderpack entrypoints.

use crate::loading::{DirectoryFileTree, FileTree, LoadingError};
use failure::Error;
use failure::Fail;
use futures::task::SpawnExt;
use path_dsl::path;
use std::collections::{HashMap, HashSet};
use std::ffi::OsString;
use std::path::{Path, PathBuf};

mod structs;
pub use structs::*;

/// Failure type for shaderpack loading.
#[derive(Fail, Debug)]
pub enum ShaderpackLoadingFailure {
    /// Path to the root of the shaderpack not found
    #[fail(display = "Path to shaderpack not found: {:?}", _0)]
    PathNotFound(PathBuf),

    /// If the shaderpack is a single file, it has an unknown extension
    #[fail(display = "Unsupported shaderpack extension {:?}", _0)]
    UnsupportedExtension(String),

    /// Required file not found inside shaderpack
    #[fail(display = "File {:?} not found in shaderpack.", _0)]
    MissingFile(OsString),

    /// Required directory not found inside shaderpack
    #[fail(display = "Directory {:?} not found in shaderpack.", _0)]
    MissingDirectory(OsString),

    /// Error while parsing shaderpack json
    #[fail(display = "Error while parsing json {:?}", _0)]
    JsonError(OsString, serde_json::Error),

    /// Shaderpack requires a certain path inside the shaderpack to be a
    /// directory, but hte shaderpack has it as a file.
    #[fail(display = "Directory member is a file not a directory {:?}", _0)]
    NotDirectory(OsString),

    /// Shaderpack requires a certain path inside the shaderpack to be a
    /// file, but hte shaderpack has it as a directory.
    #[fail(display = "Directory member is a directory not a file {:?}", _0)]
    NotFile(OsString),

    /// An unknown error occurred internally. This is generally a bug.
    #[fail(display = "Unknown internal error: {:?}", sub_error)]
    UnknownError {
        /// Actual error
        #[fail(cause)]
        sub_error: Error,
    },

    /// Error within the filesystem. Might be a bug.
    #[fail(display = "Unknown filesystem error: {:?}", sub_error)]
    FileSystemError {
        /// Actual error
        #[fail(cause)]
        sub_error: Error,
    },
>>>>>>> 6eefcd7a
}

/// Load a nova shaderpack from a file or folder.
///
/// File names are currently case sensitive.
///
<<<<<<< HEAD
/// The inputs and outputs of a pass must be resources declared in the shaderpack's `resources.json` file (or the
/// default resources.json), or a resource that's internal to Nova. For example, Nova provides a UBO of uniforms that
/// change per frame, a UBO for per-model data like the model matrix, and the virtual texture atlases. The default
/// resources.json file sets up sixteen framebuffer color attachments for ping-pong buffers, a depth attachment,
/// some shadow maps, etc.
#[derive(Debug, Clone, Deserialize)]
#[serde(rename_all = "camelCase")]
pub struct RenderPassCreationInfo {
    /// The name of this render pass.
    #[serde(default = "RenderPassCreationInfo::default_name")]
    pub name: String,

    /// The materials that MUST execute before this one.
    pub dependencies: Vec<String>,

    /// The textures that this pass will read from.
    pub texture_inputs: Vec<String>,

    /// The textures that this pass will write to.
    pub texture_outputs: Vec<TextureAttachmentInfo>,

    /// The depth texture this pass will write to.
    pub depth_texture: Option<TextureAttachmentInfo>,

    /// All the buffers that this renderpass reads from.
    pub input_buffers: Vec<String>,

    /// All the buffers that this renderpass writes to.
    pub output_buffers: Vec<String>,
}

impl RenderPassCreationInfo {
    fn default_name() -> String {
        String::from("<NAME_MISSING>")
    }
}

/// A single renderable material.
#[derive(Debug, Clone, Deserialize)]
#[serde(rename_all = "camelCase")]
pub struct MaterialData {
    /// The name of the material.
    pub name: String,

    /// The information needed for each renderpass the material is in.
    pub passes: Vec<MaterialPass>,

    /// Name of the geometry filter to use.
    pub geometry_filter: String,
}

/// Holds all resources that are required by the shaderpack.
#[derive(Debug, Clone, Deserialize)]
pub struct ShaderpackResourceData {
    /// Specification for needed textures.
    pub textures: Vec<TextureCreateInfo>,

    /// Specification for needed samplers.
    pub samplers: Vec<SamplerCreateInfo>,
}

/// Connects a [`VertexField`] with a semantic name.
#[derive(Debug, Clone, Deserialize)]
#[serde(rename_all = "camelCase")]
pub struct VertexFieldData {
    /// Name of the vertex field.
    pub semantic_name: String,

    /// Type of vertex data.
    pub field: VertexField,
}

/// State of all the stencil operations.
#[derive(Debug, Clone, Deserialize)]
#[serde(rename_all = "camelCase")]
pub struct StencilOpState {
    /// Operation if stencil test fails.
    #[serde(default = "StencilOpState::default_fail_op")]
    pub fail_op: StencilOp,

    /// Operation if stencil test passes.
    #[serde(default = "StencilOpState::default_pass_op")]
    pub pass_op: StencilOp,

    /// Operation if depth test fails.
    #[serde(default = "StencilOpState::default_depth_fail_op")]
    pub depth_fail_op: StencilOp,

    /// Comparison with the stencil buffer.
    #[serde(default = "StencilOpState::default_compare_op")]
    pub compare_op: CompareOp,

    /// Stencil buffer comparison mask.
    #[serde(default = "StencilOpState::default_compare_mask")]
    pub compare_mask: u32,

    /// Stencil buffer write mask.
    #[serde(default = "StencilOpState::default_write_mask")]
    pub write_mask: u32,
=======
/// # File Tree
///
/// - `passes.json`
/// - `resources.json`
/// - `materials`
///   - `*.mat`
///   - `*.pipeline`
/// - `shaders`
///   - `*.frag`
///   - `*.vert`
///
/// # File Formats
///
/// While the file tree must be the same, the shaderpacks can either come as an unpacked folder
/// or as one of the following single-file formats:
/// - None
///
/// Future Supported Formats:
/// - BZIP2/Deflate/Uncompressed `.zip`
/// - TAR (maybe)
/// - LZMA2 `.7z` (maybe)
///
/// # Arguments
///
/// - `executor` - Executor to run sub-tasks on
/// - `path` - Path to the root of the shaderpack, or the file the shaderpack is contained in.
pub async fn load_nova_shaderpack<E>(executor: E, path: PathBuf) -> Result<ShaderpackData, ShaderpackLoadingFailure>
where
    E: SpawnExt + Clone + 'static,
{
    // This function is a wrapper which properly dispatches to various sub functions

    // This should actually really be a if let chain, but that's not in the language yet
    match (path.exists(), path.is_dir(), path.extension().and_then(|s| s.to_str())) {
        // Directory
        (true, true, _) => {
            // Get the file tree
            let file_tree_res: Result<DirectoryFileTree, _> = DirectoryFileTree::from_path(&path).await;

            // Map error from the LoadingError type to the ShaderpackLoading Failure type
            let file_tree = file_tree_res.map_err(|err| match err {
                LoadingError::ResourceNotFound => ShaderpackLoadingFailure::PathNotFound(path),
                LoadingError::FileSystemError { sub_error: e } => {
                    ShaderpackLoadingFailure::FileSystemError { sub_error: e }
                }
                e => ShaderpackLoadingFailure::UnknownError { sub_error: e.into() },
            })?;

            // Actually load the file path
            load_nova_shaderpack_impl(executor, file_tree).await
        }
        // Zip File
        (true, false, Some("zip")) => unimplemented!(),
        // File with unknown extant
        (true, false, Some(ext)) => Err(ShaderpackLoadingFailure::UnsupportedExtension(ext.to_owned())),
        // File with no extant
        (true, false, None) => Err(ShaderpackLoadingFailure::UnsupportedExtension("<blank>".into())),
        // Path doesn't exist
        (false, _, _) => Err(ShaderpackLoadingFailure::PathNotFound(path)),
    }
}

/// Properly handles launching an async task on a executor and
/// gives back a RemoteHandle.
///
/// Will get replaced with a proper async macro
macro_rules! shaderpack_load_invoke {
    ( into: $typ:ty, $exec:expr, $($args:expr),* ) => {
        $exec.spawn_with_handle(load_json::<$typ, T>($($args),*)).unwrap()
    };
}

// Will get moved to async helpers
macro_rules! await_result_vector {
    ($vec:expr ) => {{
        let mut vec = Vec::new();
        vec.reserve($vec.len());
        for f in $vec {
            vec.push(f.await?);
        }
        vec
    }};
>>>>>>> 6eefcd7a
}

async fn load_nova_shaderpack_impl<E, T>(mut executor: E, tree: T) -> Result<ShaderpackData, ShaderpackLoadingFailure>
where
    E: SpawnExt + Clone + 'static,
    T: FileTree + Send + Clone + 'static,
{
    // To maximize parallelism in an highly async function, you need to dispatch new tasks as soon as you can,
    // and wait on their results as late as you can. This way you give each async job as much time as possible to
    // finish, so when you need the result, it is hopefully already ready.
    //
    // This can make the code a bit more convoluted, but nothing some good commenting can solve.

    // //////////// //
    // Job Creation //
    // //////////// //

    // Dispatch the job to load the "passes.json" file
    let passes_fut = shaderpack_load_invoke!(
        into: Vec<RenderPassCreationInfo>,
        executor,
        tree.clone(),
        "passes.json".into()
    );

    // Dispatch the job to load the "resources.json" file
    let resources_fut = shaderpack_load_invoke!(
        into: ShaderpackResourceData,
        executor,
        tree.clone(),
        "resources.json".into()
    );

    // While those operations are going, get a list of files in the materials folder. Because
    // of how the loading system work, the file tree is already populated, so this is a fully
    // synchronous memory operation.
    let materials_folder = enumerate_folder(&tree, "materials")?;

    // We have many files to load, create vectors.
    let mut materials_futs = Vec::new();
    let mut pipelines_futs = Vec::new();

    // Iterate through the materials directory to find the useful files in the files with the needed extant
    for path in materials_folder {
        let full_path = path!("materials" | &path).into();
        let ext = path.extension().and_then(|s| s.to_str());
        // Match on the extension
        match ext {
            Some("mat") => {
                let fut = shaderpack_load_invoke!(into: MaterialData, executor, tree.clone(), full_path);
                materials_futs.push(fut)
            }
            Some("pipeline") => {
                let fut = shaderpack_load_invoke!(into: PipelineCreationInfo, executor, tree.clone(), full_path);
                pipelines_futs.push(fut)
            }
            // We give no fucks about any other files
            _ => {}
        }
    }
<<<<<<< HEAD
}

/// Shader source file as a compiled SPIR-V file.
#[derive(Debug, Clone, Deserialize)]
#[serde(rename_all = "camelCase")]
pub struct ShaderSource {
    /// Filename of the shader source file.
    pub filename: PathBuf,

    /// Compiled SPIR-V shader.
    #[serde(skip)]
    pub source: Vec<u32>,
}

/// A description of a texture that a render pass outputs to.
#[derive(Debug, Clone, PartialEq, Deserialize)]
#[serde(rename_all = "camelCase")]
pub struct TextureAttachmentInfo {
    ///  The name of the texture.
    pub name: String,

    /// Pixel format of the texture.
    #[serde(default = "TextureAttachmentInfo::default_pixel_format")]
    pub pixel_format: PixelFormat,

    /// Whether to clear the texture.
    ///
    /// If the texture is a depth buffer, it gets cleared to 1.
    /// If the texture is a stencil buffer, it gets cleared to 0xFFFFFFFF.
    /// If the texture is a color buffer, it gets cleared to (0, 0, 0, 0).
    #[serde(default = "TextureAttachmentInfo::default_clear")]
    pub clear: bool,
}
=======

    // We do the same for the shaders folder, but just blanket loading everything
    let shaders_folder: HashSet<PathBuf> = enumerate_folder(&tree, "shaders")?
        .into_iter()
        .map(|path| path!("shaders" | path).into())
        .collect();

    let shader_futs: Vec<_> = shaders_folder.iter().map(|p| tree.read_text(p)).collect();
    // Generate a mapping from path to an index for all shaders
    // This allows us to load each file only once.
    let shader_mapping: HashMap<&PathBuf, u32> =
        shaders_folder.iter().enumerate().map(|(i, p)| (p, i as u32)).collect();

    // ////////////// //
    // Job Resolution //
    // ////////////// //

    // Pull all materials files first as we can do something with them
    let mut materials = await_result_vector!(materials_futs);
    // We have all the data we need to do the materials postprocess pass
    set_material_pass_material_name(&mut materials);

    // Pull all pipelines as we also can do stuff with them immediately
    let mut pipelines = await_result_vector!(pipelines_futs);
    pipeline_postprocess(&mut pipelines, shader_mapping);

    let shaders = ShaderSet::Sources({
        let mut vec = Vec::with_capacity(shader_futs.len());

        // Futures are async, but are the actual handles themselves are in the same order
        // as the filenames, so can be safely zip together
        for (fut, filename) in shader_futs.into_iter().zip(shaders_folder.into_iter()) {
            // Await the future and translate the error
            let source = fut.await.map_err(|err| match err {
                LoadingError::NotFile => ShaderpackLoadingFailure::NotFile(filename.clone().into_os_string()),
                LoadingError::FileSystemError { sub_error } => ShaderpackLoadingFailure::FileSystemError { sub_error },
                LoadingError::PathNotFound => ShaderpackLoadingFailure::MissingFile(filename.clone().into_os_string()),
                e => ShaderpackLoadingFailure::UnknownError { sub_error: e.into() },
            })?;
            vec.push(LoadedShader { filename, source });
        }
        vec
    });
>>>>>>> 6eefcd7a

    // These weren't actually needed until right now, so there's no point in
    // awaiting their futures until they are needed.

<<<<<<< HEAD
/// The per-renderpass data for a material
#[derive(Debug, Clone, Deserialize)]
#[serde(rename_all = "camelCase")]
pub struct MaterialPass {
    /// Name of the render pass.
    pub name: String,

    /// Name of the material itself.
    ///
    /// This is not populated by serde, this is populated by a post processing pass _after_ serde.
    ///
    /// TODO(cwfitzgerald): Which function does that?
    #[serde(default)]
    pub material_name: String,

    /// Name of the pipeline.
    pub pipeline: String,

    /// All named bindings for this renderpass.
    pub bindings: HashMap<String, String>,
}

/// Description of a texture
#[derive(Debug, Clone, Deserialize)]
#[serde(rename_all = "camelCase")]
pub struct TextureCreateInfo {
    /// The name of the texture.
    ///
    /// Nova implicitly defines a few textures for you to use:
    /// - `ColorVirtualTexture`:
    ///      - Virtual texture atlas that holds color textures.
    ///      - Textures which have the exact name as requested by Minecraft are in this atlas.
    ///      - Things without a color texture get a pure white texture.
    ///      - Always has a format of `RGBA8`.
    ///      - Can only be used as a pass's input.
    /// - `NormalVirtualTexture`:
    ///      - Virtual texture atlas that holds normal textures.
    ///      - Textures which have `_n` after the name requested by Minecraft are in this atlas.
    ///      - If no normal texture exists for a given object, a texture with RGBA of (0, 0, 1, 1) is used.
    ///      - Always has a format of `RGBA8`.
    ///      - Can only be used as a pass's input.
    /// - `DataVirtualTexture`:
    ///      - Virtual texture atlas that holds data textures.
    ///      - Textures which have a `_s` after the name requested by Minecraft are in this atlas.
    ///      - If no data texture exists for a given object, a texture with an RGBA of (0, 0, 0, 0) is used.
    ///      - Always has a format of `RGBA8`.
    ///      - Can only be used as a pass's input.
    /// - `Lightmap`:
    ///      - Lightmap, loaded from the current resourcepack.
    ///      - Format of RGB8.
    ///      - Can only be used as an input.
    /// - `Backbuffer`:
    ///      - The texture that gets presented to the screen.
    ///      - Always has a format of RGB8.
    ///      - Can only be used as a pass's output.
    ///
    /// If you use one of the virtual textures, then all fields except the binding are ignored.
    ///
    /// If you use `Backbuffer`, then all fields are ignored since the backbuffer is always bound to output location 0.
    ///
    /// TODO(cwfitzgerald): This can have a more elegant representation with an enum
    pub name: String,

    /// Texture format for the image.
    ///
    /// All members except the bindings are ignored if the texture is virtual. Everything is
    /// ignored if the texture is the BackBuffer.
    pub format: TextureFormat,
}

/// Defines a sampler to use for a texture.
///
/// At the time of writing I'm not sure how this is correlated with a texture, but all well.
#[derive(Debug, Clone, Deserialize)]
#[serde(rename_all = "camelCase")]
pub struct SamplerCreateInfo {
    /// String name of the sampler.
    #[serde(default = "SamplerCreateInfo::default_name")]
    pub name: String,

    /// What kind of texture filter to use.
    ///
    /// texel_aa does something that I don't want to figure out right now. Bilinear is your regular bilinear filter,
    /// and point is the point filter. Aniso isn't an option and I kinda hope it stays that way.
    #[serde(default = "SamplerCreateInfo::default_filter")]
    pub filter: TextureFilter,

    /// How the texture should wrap at the edges.
    #[serde(default = "SamplerCreateInfo::default_wrap_mode")]
    pub wrap_mode: WrapMode,
=======
    // Get the "passes.json" file
    let passes = passes_fut.await?;

    // Get the "resources.json" file
    let resources = resources_fut.await?;

    Ok(ShaderpackData {
        passes,
        resources,
        materials,
        pipelines,
        shaders,
    })
>>>>>>> 6eefcd7a
}

/// Each [`MaterialPass`] needs to have it's material name be
/// set from the parent material. This is hard to do in serde, so
/// serde ignores it and it is set in this pass.
fn set_material_pass_material_name(materials: &mut [MaterialData]) {
    for mat in materials {
        for pass in &mut mat.passes {
            pass.material_name = mat.name.clone();
        }
    }
}

<<<<<<< HEAD
/// The formatting information of a texture in memory.
#[derive(Debug, Clone, PartialEq, Deserialize)]
#[serde(rename_all = "camelCase")]
pub struct TextureFormat {
    /// The format of the texture.
    #[serde(default = "TextureFormat::default_pixel_format")]
    pub pixel_format: PixelFormat,

    /// How to interpret the dimensions of this texture.
    #[serde(default = "TextureFormat::default_dimension_type")]
    pub dimension_type: TextureDimensionType,

    /// The width, in pixels, of the texture.
    #[serde(default = "TextureFormat::default_width")]
    pub width: f32,

    /// The height, in pixels, of the texture.
    #[serde(default = "TextureFormat::default_height")]
    pub height: f32,
}
=======
/// During loading, a ShaderSource is a path to a shader file. These have been
/// loaded into an array of shader sources. Using the mapping of path to index we generated before,
/// we not replace the path with a index.
fn pipeline_postprocess(pipelines: &mut [PipelineCreationInfo], shader_mapping: HashMap<&PathBuf, u32>) {
    // A helpful closure that processes a single shader. Needs to be a closure
    // because it captures the surrounding arguments.
    let process_shader = |shader: &mut ShaderSource| {
        if let ShaderSource::Path(name) = shader {
            *shader = match shader_mapping.get(name) {
                Some(index) => ShaderSource::Loaded(*index),
                None => ShaderSource::Invalid,
            }
        } else {
            panic!("Invalid ShaderSource state. {:?}", shader);
        }
    };
>>>>>>> 6eefcd7a

    // Forwarding wrapper that unwraps an optional shader.
    let process_shader_option = |shader_option: &mut Option<ShaderSource>| {
        if let Some(shader) = shader_option {
            process_shader(shader)
        }
        // Does nothing if it doesn't exist
    };

    for pipeline in pipelines {
        process_shader(&mut pipeline.vertex_shader);
        process_shader_option(&mut pipeline.tessellation_control_shader);
        process_shader_option(&mut pipeline.tessellation_evaluation_shader);
        process_shader_option(&mut pipeline.geometry_shader);
        process_shader_option(&mut pipeline.fragment_shader);
    }
}

/// Helper function that enumerates the contents of a folder. Is a wrapper for [`FileTree::read_dir`]
/// that also properly changes the errors to the proper format
fn enumerate_folder<T, P>(tree: &T, path: P) -> Result<HashSet<PathBuf>, ShaderpackLoadingFailure>
where
    T: FileTree,
    P: AsRef<Path> + Into<OsString>,
{
    tree.read_dir(path.as_ref()).map_err(|err| match err {
        LoadingError::PathNotFound => ShaderpackLoadingFailure::MissingDirectory(path.into()),
        LoadingError::FileSystemError { sub_error: e } => ShaderpackLoadingFailure::FileSystemError { sub_error: e },
        e => ShaderpackLoadingFailure::UnknownError { sub_error: e.into() },
    })
}

/// Helper function that loads an json file from the file tree, then uses serde to deserialize it into
/// R. It then properly deals with that error. The type to deserialize into is through return type deduction,
/// so to invoke by an executor macro, you need to use superfish.
async fn load_json<R, T>(tree: T, path: PathBuf) -> Result<R, ShaderpackLoadingFailure>
where
    R: serde::de::DeserializeOwned + Send,
    T: FileTree + Send,
{
    // Load the json file, we need the result immediately before we can proceed, so await it.
    // This isn't launched on the executor because it is not an async function itself, it's
    // a piece of async io.
    let rp_file_result: Result<Vec<u8>, _> = tree.read(path.as_ref()).await;

    // Convert the errors
    let rp_file = rp_file_result.map_err(|err| match err {
        LoadingError::NotFile => ShaderpackLoadingFailure::NotFile(path.clone().into_os_string()),
        LoadingError::FileSystemError { sub_error } => ShaderpackLoadingFailure::FileSystemError { sub_error },
        LoadingError::PathNotFound => ShaderpackLoadingFailure::MissingFile(path.clone().into_os_string()),
        e => ShaderpackLoadingFailure::UnknownError { sub_error: e.into() },
    })?;

    // Deserialize the json
    let parsed: Result<R, _> = serde_json::from_slice(&rp_file);
    // Map the json error
    parsed.map_err(|err| ShaderpackLoadingFailure::JsonError(path.into_os_string(), err))
}<|MERGE_RESOLUTION|>--- conflicted
+++ resolved
@@ -1,185 +1,3 @@
-<<<<<<< HEAD
-//! Shaderpack loaders.
-
-use cgmath::Vector2;
-use serde::Deserialize;
-use std::collections::HashMap;
-use std::path::PathBuf;
-
-/// A fully parsed Nova Shaderpack
-#[derive(Debug, Clone)]
-pub struct ShaderpackData {
-    /// The pipelines that this shaderpack specifies.
-    pub pipelines: Vec<PipelineCreationInfo>,
-
-    /// The renderpasses that this shaderpack specifies, in submission order.
-    pub passes: Vec<RenderPassCreationInfo>,
-
-    /// The materials that this shaderpack specifies.
-    pub materials: Vec<MaterialData>,
-
-    /// The resources that this shaderpack specifies.
-    pub resources: ShaderpackResourceData,
-}
-
-/// Information needed to create a pipeline
-#[derive(Debug, Clone, Deserialize)]
-#[serde(rename_all = "camelCase")]
-pub struct PipelineCreationInfo {
-    /// The name of this pipeline.
-    pub name: String,
-
-    /// The pipeline that this pipeline inherits from.
-    pub parent: Option<String>,
-
-    /// The name of the pass that this pipeline belongs to.
-    pub pass: String,
-
-    /// All of the symbols in the shader that are defined by this state.
-    pub defines: Vec<String>,
-
-    /// Defines the rasterizer state that's active for this pipeline.
-    pub states: Vec<RasterizerState>,
-
-    /// Sets up the vertex fields that Nova will bind to this pipeline.
-    pub vertex_fields: Vec<VertexFieldData>,
-
-    /// The stencil buffer operations to perform on the front faces.
-    pub front_face: Option<StencilOpState>,
-
-    /// The stencil buffer operations to perform on the back faces.
-    pub back_face: Option<StencilOpState>,
-
-    /// The material to use if this one's shaders can't be found.
-    pub fallback: Option<String>,
-
-    /// A bias to apply to the depth.
-    #[serde(default = "PipelineCreationInfo::default_depth_bias")]
-    pub depth_bias: f32,
-
-    /// The depth bias, scaled by slope I guess?
-    #[serde(default = "PipelineCreationInfo::default_slope_scaled_depth_bias")]
-    pub slope_scaled_depth_bias: f32,
-
-    /// The reference value to use for the stencil test.
-    #[serde(default = "PipelineCreationInfo::default_stencil_ref")]
-    pub stencil_ref: u32,
-
-    /// The mask to use when reading from the stencil buffer.
-    #[serde(default = "PipelineCreationInfo::default_stencil_read_mask")]
-    pub stencil_read_mask: u32,
-
-    /// The mask to use when writing to the stencil buffer.
-    #[serde(default = "PipelineCreationInfo::default_stencil_write_mask")]
-    pub stencil_write_mask: u32,
-
-    /// How to handle MSAA for this state.
-    #[serde(default = "PipelineCreationInfo::default_msaa_support")]
-    pub msaa_support: MSAASupport,
-
-    /// Decides how the vertices are rendered.
-    #[serde(default = "PipelineCreationInfo::default_primitive_mode")]
-    pub primitive_mode: PrimitiveTopology,
-
-    /// Where to get the blending factor for the source.
-    #[serde(default = "PipelineCreationInfo::default_src_blend_factor")]
-    pub src_blend_factor: BlendFactor,
-
-    /// Where to get the blending factor for the destination.
-    #[serde(default = "PipelineCreationInfo::default_dst_blend_factor")]
-    pub dst_blend_factor: BlendFactor,
-
-    /// How to get the source alpha in a blend.
-    #[serde(default = "PipelineCreationInfo::default_alpha_src")]
-    pub alpha_src: BlendFactor,
-
-    /// How to get the destination alpha in a blend.
-    #[serde(rename = "alphaDest")]
-    #[serde(default = "PipelineCreationInfo::default_alpha_dst")]
-    pub alpha_dst: BlendFactor,
-
-    /// The function to use for the depth test.
-    #[serde(default = "PipelineCreationInfo::default_depth_func")]
-    pub depth_func: CompareOp,
-
-    /// The render queue that this pass belongs to.
-    /// This may or may not be removed depending on what is actually needed by Nova.
-    #[serde(default = "PipelineCreationInfo::default_render_queue")]
-    pub render_queue: RenderQueue,
-
-    /// Vertex shader to use.
-    #[serde(default = "PipelineCreationInfo::default_vertex_shader")]
-    pub vertex_shader: ShaderSource,
-
-    /// Geometry shader to use.
-    pub geometry_shader: Option<ShaderSource>,
-
-    /// Tessellation Control shader to use.
-    pub tessellation_control_shader: Option<ShaderSource>,
-
-    /// Tessellation Evaluation shader to use.
-    pub tessellation_evaluation_shader: Option<ShaderSource>,
-
-    /// Fragment shader to use.
-    pub fragment_shader: Option<ShaderSource>,
-}
-
-impl PipelineCreationInfo {
-    fn default_depth_bias() -> f32 {
-        0.0
-    }
-    fn default_slope_scaled_depth_bias() -> f32 {
-        0.0
-    }
-    fn default_stencil_ref() -> u32 {
-        0
-    }
-    fn default_stencil_read_mask() -> u32 {
-        0
-    }
-    fn default_stencil_write_mask() -> u32 {
-        0
-    }
-    fn default_msaa_support() -> MSAASupport {
-        MSAASupport::None
-    }
-    fn default_primitive_mode() -> PrimitiveTopology {
-        PrimitiveTopology::Triangles
-    }
-    fn default_src_blend_factor() -> BlendFactor {
-        BlendFactor::One
-    }
-    fn default_dst_blend_factor() -> BlendFactor {
-        BlendFactor::Zero
-    }
-    fn default_alpha_src() -> BlendFactor {
-        BlendFactor::One
-    }
-    fn default_alpha_dst() -> BlendFactor {
-        BlendFactor::Zero
-    }
-    fn default_depth_func() -> CompareOp {
-        CompareOp::Less
-    }
-    fn default_render_queue() -> RenderQueue {
-        RenderQueue::Opaque
-    }
-    fn default_vertex_shader() -> ShaderSource {
-        ShaderSource {
-            filename: PathBuf::from("<NAME_MISSING>"),
-            source: Vec::new(),
-        }
-    }
-
-    /// Merge a shaderpack with a "parent" shaderpack. Unimplemented.
-    ///
-    /// # Parameters
-    ///
-    /// - `_other` - Shaderpack to merge with.
-    pub fn merge_with_parent(&mut self, _other: &PipelineCreationInfo) -> Self {
-        unimplemented!()
-    }
-=======
 //! Loaders for user shaderpacks.
 //!
 //! There is currently a single entrypoint: [`load_nova_shaderpack`](shaderpack::load_nova_shaderpack).
@@ -247,114 +65,12 @@
         #[fail(cause)]
         sub_error: Error,
     },
->>>>>>> 6eefcd7a
 }
 
 /// Load a nova shaderpack from a file or folder.
 ///
 /// File names are currently case sensitive.
 ///
-<<<<<<< HEAD
-/// The inputs and outputs of a pass must be resources declared in the shaderpack's `resources.json` file (or the
-/// default resources.json), or a resource that's internal to Nova. For example, Nova provides a UBO of uniforms that
-/// change per frame, a UBO for per-model data like the model matrix, and the virtual texture atlases. The default
-/// resources.json file sets up sixteen framebuffer color attachments for ping-pong buffers, a depth attachment,
-/// some shadow maps, etc.
-#[derive(Debug, Clone, Deserialize)]
-#[serde(rename_all = "camelCase")]
-pub struct RenderPassCreationInfo {
-    /// The name of this render pass.
-    #[serde(default = "RenderPassCreationInfo::default_name")]
-    pub name: String,
-
-    /// The materials that MUST execute before this one.
-    pub dependencies: Vec<String>,
-
-    /// The textures that this pass will read from.
-    pub texture_inputs: Vec<String>,
-
-    /// The textures that this pass will write to.
-    pub texture_outputs: Vec<TextureAttachmentInfo>,
-
-    /// The depth texture this pass will write to.
-    pub depth_texture: Option<TextureAttachmentInfo>,
-
-    /// All the buffers that this renderpass reads from.
-    pub input_buffers: Vec<String>,
-
-    /// All the buffers that this renderpass writes to.
-    pub output_buffers: Vec<String>,
-}
-
-impl RenderPassCreationInfo {
-    fn default_name() -> String {
-        String::from("<NAME_MISSING>")
-    }
-}
-
-/// A single renderable material.
-#[derive(Debug, Clone, Deserialize)]
-#[serde(rename_all = "camelCase")]
-pub struct MaterialData {
-    /// The name of the material.
-    pub name: String,
-
-    /// The information needed for each renderpass the material is in.
-    pub passes: Vec<MaterialPass>,
-
-    /// Name of the geometry filter to use.
-    pub geometry_filter: String,
-}
-
-/// Holds all resources that are required by the shaderpack.
-#[derive(Debug, Clone, Deserialize)]
-pub struct ShaderpackResourceData {
-    /// Specification for needed textures.
-    pub textures: Vec<TextureCreateInfo>,
-
-    /// Specification for needed samplers.
-    pub samplers: Vec<SamplerCreateInfo>,
-}
-
-/// Connects a [`VertexField`] with a semantic name.
-#[derive(Debug, Clone, Deserialize)]
-#[serde(rename_all = "camelCase")]
-pub struct VertexFieldData {
-    /// Name of the vertex field.
-    pub semantic_name: String,
-
-    /// Type of vertex data.
-    pub field: VertexField,
-}
-
-/// State of all the stencil operations.
-#[derive(Debug, Clone, Deserialize)]
-#[serde(rename_all = "camelCase")]
-pub struct StencilOpState {
-    /// Operation if stencil test fails.
-    #[serde(default = "StencilOpState::default_fail_op")]
-    pub fail_op: StencilOp,
-
-    /// Operation if stencil test passes.
-    #[serde(default = "StencilOpState::default_pass_op")]
-    pub pass_op: StencilOp,
-
-    /// Operation if depth test fails.
-    #[serde(default = "StencilOpState::default_depth_fail_op")]
-    pub depth_fail_op: StencilOp,
-
-    /// Comparison with the stencil buffer.
-    #[serde(default = "StencilOpState::default_compare_op")]
-    pub compare_op: CompareOp,
-
-    /// Stencil buffer comparison mask.
-    #[serde(default = "StencilOpState::default_compare_mask")]
-    pub compare_mask: u32,
-
-    /// Stencil buffer write mask.
-    #[serde(default = "StencilOpState::default_write_mask")]
-    pub write_mask: u32,
-=======
 /// # File Tree
 ///
 /// - `passes.json`
@@ -437,7 +153,6 @@
         }
         vec
     }};
->>>>>>> 6eefcd7a
 }
 
 async fn load_nova_shaderpack_impl<E, T>(mut executor: E, tree: T) -> Result<ShaderpackData, ShaderpackLoadingFailure>
@@ -498,41 +213,6 @@
             _ => {}
         }
     }
-<<<<<<< HEAD
-}
-
-/// Shader source file as a compiled SPIR-V file.
-#[derive(Debug, Clone, Deserialize)]
-#[serde(rename_all = "camelCase")]
-pub struct ShaderSource {
-    /// Filename of the shader source file.
-    pub filename: PathBuf,
-
-    /// Compiled SPIR-V shader.
-    #[serde(skip)]
-    pub source: Vec<u32>,
-}
-
-/// A description of a texture that a render pass outputs to.
-#[derive(Debug, Clone, PartialEq, Deserialize)]
-#[serde(rename_all = "camelCase")]
-pub struct TextureAttachmentInfo {
-    ///  The name of the texture.
-    pub name: String,
-
-    /// Pixel format of the texture.
-    #[serde(default = "TextureAttachmentInfo::default_pixel_format")]
-    pub pixel_format: PixelFormat,
-
-    /// Whether to clear the texture.
-    ///
-    /// If the texture is a depth buffer, it gets cleared to 1.
-    /// If the texture is a stencil buffer, it gets cleared to 0xFFFFFFFF.
-    /// If the texture is a color buffer, it gets cleared to (0, 0, 0, 0).
-    #[serde(default = "TextureAttachmentInfo::default_clear")]
-    pub clear: bool,
-}
-=======
 
     // We do the same for the shaders folder, but just blanket loading everything
     let shaders_folder: HashSet<PathBuf> = enumerate_folder(&tree, "shaders")?
@@ -576,103 +256,10 @@
         }
         vec
     });
->>>>>>> 6eefcd7a
 
     // These weren't actually needed until right now, so there's no point in
     // awaiting their futures until they are needed.
 
-<<<<<<< HEAD
-/// The per-renderpass data for a material
-#[derive(Debug, Clone, Deserialize)]
-#[serde(rename_all = "camelCase")]
-pub struct MaterialPass {
-    /// Name of the render pass.
-    pub name: String,
-
-    /// Name of the material itself.
-    ///
-    /// This is not populated by serde, this is populated by a post processing pass _after_ serde.
-    ///
-    /// TODO(cwfitzgerald): Which function does that?
-    #[serde(default)]
-    pub material_name: String,
-
-    /// Name of the pipeline.
-    pub pipeline: String,
-
-    /// All named bindings for this renderpass.
-    pub bindings: HashMap<String, String>,
-}
-
-/// Description of a texture
-#[derive(Debug, Clone, Deserialize)]
-#[serde(rename_all = "camelCase")]
-pub struct TextureCreateInfo {
-    /// The name of the texture.
-    ///
-    /// Nova implicitly defines a few textures for you to use:
-    /// - `ColorVirtualTexture`:
-    ///      - Virtual texture atlas that holds color textures.
-    ///      - Textures which have the exact name as requested by Minecraft are in this atlas.
-    ///      - Things without a color texture get a pure white texture.
-    ///      - Always has a format of `RGBA8`.
-    ///      - Can only be used as a pass's input.
-    /// - `NormalVirtualTexture`:
-    ///      - Virtual texture atlas that holds normal textures.
-    ///      - Textures which have `_n` after the name requested by Minecraft are in this atlas.
-    ///      - If no normal texture exists for a given object, a texture with RGBA of (0, 0, 1, 1) is used.
-    ///      - Always has a format of `RGBA8`.
-    ///      - Can only be used as a pass's input.
-    /// - `DataVirtualTexture`:
-    ///      - Virtual texture atlas that holds data textures.
-    ///      - Textures which have a `_s` after the name requested by Minecraft are in this atlas.
-    ///      - If no data texture exists for a given object, a texture with an RGBA of (0, 0, 0, 0) is used.
-    ///      - Always has a format of `RGBA8`.
-    ///      - Can only be used as a pass's input.
-    /// - `Lightmap`:
-    ///      - Lightmap, loaded from the current resourcepack.
-    ///      - Format of RGB8.
-    ///      - Can only be used as an input.
-    /// - `Backbuffer`:
-    ///      - The texture that gets presented to the screen.
-    ///      - Always has a format of RGB8.
-    ///      - Can only be used as a pass's output.
-    ///
-    /// If you use one of the virtual textures, then all fields except the binding are ignored.
-    ///
-    /// If you use `Backbuffer`, then all fields are ignored since the backbuffer is always bound to output location 0.
-    ///
-    /// TODO(cwfitzgerald): This can have a more elegant representation with an enum
-    pub name: String,
-
-    /// Texture format for the image.
-    ///
-    /// All members except the bindings are ignored if the texture is virtual. Everything is
-    /// ignored if the texture is the BackBuffer.
-    pub format: TextureFormat,
-}
-
-/// Defines a sampler to use for a texture.
-///
-/// At the time of writing I'm not sure how this is correlated with a texture, but all well.
-#[derive(Debug, Clone, Deserialize)]
-#[serde(rename_all = "camelCase")]
-pub struct SamplerCreateInfo {
-    /// String name of the sampler.
-    #[serde(default = "SamplerCreateInfo::default_name")]
-    pub name: String,
-
-    /// What kind of texture filter to use.
-    ///
-    /// texel_aa does something that I don't want to figure out right now. Bilinear is your regular bilinear filter,
-    /// and point is the point filter. Aniso isn't an option and I kinda hope it stays that way.
-    #[serde(default = "SamplerCreateInfo::default_filter")]
-    pub filter: TextureFilter,
-
-    /// How the texture should wrap at the edges.
-    #[serde(default = "SamplerCreateInfo::default_wrap_mode")]
-    pub wrap_mode: WrapMode,
-=======
     // Get the "passes.json" file
     let passes = passes_fut.await?;
 
@@ -686,7 +273,6 @@
         pipelines,
         shaders,
     })
->>>>>>> 6eefcd7a
 }
 
 /// Each [`MaterialPass`] needs to have it's material name be
@@ -700,28 +286,6 @@
     }
 }
 
-<<<<<<< HEAD
-/// The formatting information of a texture in memory.
-#[derive(Debug, Clone, PartialEq, Deserialize)]
-#[serde(rename_all = "camelCase")]
-pub struct TextureFormat {
-    /// The format of the texture.
-    #[serde(default = "TextureFormat::default_pixel_format")]
-    pub pixel_format: PixelFormat,
-
-    /// How to interpret the dimensions of this texture.
-    #[serde(default = "TextureFormat::default_dimension_type")]
-    pub dimension_type: TextureDimensionType,
-
-    /// The width, in pixels, of the texture.
-    #[serde(default = "TextureFormat::default_width")]
-    pub width: f32,
-
-    /// The height, in pixels, of the texture.
-    #[serde(default = "TextureFormat::default_height")]
-    pub height: f32,
-}
-=======
 /// During loading, a ShaderSource is a path to a shader file. These have been
 /// loaded into an array of shader sources. Using the mapping of path to index we generated before,
 /// we not replace the path with a index.
@@ -738,7 +302,6 @@
             panic!("Invalid ShaderSource state. {:?}", shader);
         }
     };
->>>>>>> 6eefcd7a
 
     // Forwarding wrapper that unwraps an optional shader.
     let process_shader_option = |shader_option: &mut Option<ShaderSource>| {
